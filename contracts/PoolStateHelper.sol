--- conflicted
+++ resolved
@@ -215,7 +215,6 @@
         return (pool.frontRunningInterval() / pool.updateInterval()) + 1;
     }
 
-<<<<<<< HEAD
     function currentPoolState(ILeveragedPool2 pool)
         private
         view
@@ -231,14 +230,14 @@
                 shortSupply: IERC20(tokens[SHORT_INDEX]).totalSupply(),
                 shortBalance: pool.shortBalance()
             });
-=======
+    }
+
     function isSMAOracle(address oracle) public view returns (bool result) {
         try ISMAOracle(oracle).numPeriods() returns (int256) {
             result = true;
         } catch (bytes memory) {
             result = false;
         }
->>>>>>> 2c8dd045
     }
 
     function getExpectedState(ILeveragedPool2 pool, uint256 periods)
